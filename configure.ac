AC_PREREQ(2.64)
AC_INIT([openocd], [0.10.0+dev],
  [OpenOCD Mailing List <openocd-devel@lists.sourceforge.net>])
AC_CONFIG_SRCDIR([src/openocd.c])

m4_include([config_subdir.m4])dnl

# check for makeinfo before calling AM_INIT_AUTOMAKE
AC_CHECK_PROG([MAKEINFO], [makeinfo], [makeinfo])
AS_IF([test "x$MAKEINFO" = "x"], [
  MAKEINFO='echo makeinfo missing; true'
  AC_MSG_WARN([Info documentation will not be built.])
])
AC_SUBST([MAKEINFO])

AM_INIT_AUTOMAKE([-Wall -Wno-portability dist-bzip2 dist-zip subdir-objects])

AC_CONFIG_HEADERS([config.h])
AH_BOTTOM([
#include <helper/system.h>
#include <helper/types.h>
#include <helper/replacements.h>
])

AC_LANG_C
AC_PROG_CC
AC_PROG_CC_C99
AM_PROG_CC_C_O
AC_PROG_RANLIB
PKG_PROG_PKG_CONFIG([0.23])

dnl disable checks for C++, Fortran and GNU Java Compiler
m4_defun([_LT_AC_LANG_CXX_CONFIG], [:])
m4_defun([_LT_AC_LANG_F77_CONFIG], [:])
m4_defun([_LT_AC_LANG_GCJ_CONFIG], [:])
AC_DISABLE_SHARED
AC_PROG_LIBTOOL
AC_SUBST([LIBTOOL_DEPS])

dnl configure checks required for Jim files (these are obsolete w/ C99)
AC_C_CONST
AC_TYPE_LONG_LONG_INT

AC_SEARCH_LIBS([ioperm], [ioperm])
AC_SEARCH_LIBS([dlopen], [dl])

AC_CHECK_HEADERS([sys/socket.h])
AC_CHECK_HEADERS([elf.h])
AC_CHECK_HEADERS([dirent.h])
AC_CHECK_HEADERS([fcntl.h])
AC_CHECK_HEADERS([malloc.h])
AC_CHECK_HEADERS([netdb.h])
AC_CHECK_HEADERS([poll.h])
AC_CHECK_HEADERS([pthread.h])
AC_CHECK_HEADERS([strings.h])
AC_CHECK_HEADERS([sys/ioctl.h])
AC_CHECK_HEADERS([sys/param.h])
AC_CHECK_HEADERS([sys/select.h])
AC_CHECK_HEADERS([sys/stat.h])
AC_CHECK_HEADERS([sys/sysctl.h])
AC_CHECK_HEADERS([sys/time.h])
AC_CHECK_HEADERS([sys/types.h])
AC_CHECK_HEADERS([unistd.h])
AC_CHECK_HEADERS([arpa/inet.h ifaddrs.h netinet/in.h netinet/tcp.h net/if.h], [], [], [dnl
#include <stdio.h>
#ifdef STDC_HEADERS
# include <stdlib.h>
# include <stddef.h>
#else
# ifdef HAVE_STDLIB_H
#  include <stdlib.h>
# endif
#endif
#ifdef HAVE_SYS_SOCKET_H
# include <sys/socket.h>
#endif
])

AC_HEADER_ASSERT
AC_HEADER_STDBOOL
AC_HEADER_TIME

AC_C_BIGENDIAN

AC_CHECK_FUNCS([strndup])
AC_CHECK_FUNCS([strnlen])
AC_CHECK_FUNCS([gettimeofday])
AC_CHECK_FUNCS([usleep])
AC_CHECK_FUNCS([vasprintf])
AC_CHECK_FUNCS([realpath])

# guess-rev.sh only exists in the repository, not in the released archives
AC_MSG_CHECKING([whether to build a release])
AS_IF([test -x "$srcdir/guess-rev.sh"], [
  build_release=no
], [
  build_release=yes
])
AC_MSG_RESULT([$build_release])

# Adapter drivers
# 1st column -- configure option
# 2nd column -- description
# 3rd column -- symbol used for both config.h and automake
m4_define([ADAPTER_ARG], [m4_argn([1], $1)])
m4_define([ADAPTER_DESC], [m4_argn([2], $1)])
m4_define([ADAPTER_SYM], [m4_argn([3], $1)])
m4_define([ADAPTER_VAR], [enable_[]ADAPTER_ARG($1)])
m4_define([ADAPTER_OPT], [m4_translit(ADAPTER_ARG($1), [_], [-])])

m4_define([USB1_ADAPTERS],
	[[[ftdi], [MPSSE mode of FTDI based devices], [FTDI]],
	[[stlink], [ST-Link Programmer], [HLADAPTER_STLINK]],
	[[ti_icdi], [TI ICDI JTAG Programmer], [HLADAPTER_ICDI]],
	[[ulink], [Keil ULINK JTAG Programmer], [ULINK]],
	[[usb_blaster_2], [Altera USB-Blaster II Compatible], [USB_BLASTER_2]],
	[[ft232r], [Bitbang mode of FT232R based devices], [FT232R]],
	[[vsllink], [Versaloon-Link JTAG Programmer], [VSLLINK]],
	[[xds110], [TI XDS110 Debug Probe], [XDS110]],
<<<<<<< HEAD
	[[dirtyjtag], [DirtyJTAG], [DIRTYJTAG]]])

m4_define([USB_ADAPTERS],
	[[[osbdm], [OSBDM (JTAG only) Programmer], [OSBDM]],
=======
	[[osbdm], [OSBDM (JTAG only) Programmer], [OSBDM]],
>>>>>>> 82a5c55d
	[[opendous], [eStick/opendous JTAG Programmer], [OPENDOUS]],
	[[aice], [Andes JTAG Programmer], [AICE]]])

m4_define([USB0_ADAPTERS],
	[[[usbprog], [USBProg JTAG Programmer], [USBPROG]],
	[[rlink], [Raisonance RLink JTAG Programmer], [RLINK]],
	[[armjtagew], [Olimex ARM-JTAG-EW Programmer], [ARMJTAGEW]]])

m4_define([HIDAPI_ADAPTERS],
	[[[cmsis_dap], [CMSIS-DAP Compliant Debugger], [CMSIS_DAP]]])

m4_define([HIDAPI_USB1_ADAPTERS],
	[[[kitprog], [Cypress KitProg Programmer], [KITPROG]]])

m4_define([LIBFTDI_ADAPTERS],
	[[[usb_blaster], [Altera USB-Blaster Compatible], [USB_BLASTER]],
	[[presto], [ASIX Presto Adapter], [PRESTO]],
	[[openjtag], [OpenJTAG Adapter], [OPENJTAG]]])

m4_define([LIBJAYLINK_ADAPTERS],
	[[[jlink], [SEGGER J-Link Programmer], [JLINK]]])

m4_define([PCIE_ADAPTERS],
	[[[xlnx_pcie_xvc], [Xilinx XVC/PCIe], [XLNX_PCIE_XVC]]])


AC_ARG_ENABLE([doxygen-html],
  AS_HELP_STRING([--disable-doxygen-html],
    [Disable building Doxygen manual as HTML.]),
  [doxygen_as_html=$enableval], [doxygen_as_html=yes])
AC_SUBST([doxygen_as_html])
AC_MSG_CHECKING([whether to build Doxygen as HTML])
AC_MSG_RESULT([$doxygen_as_html])

AC_ARG_ENABLE([doxygen-pdf],
  AS_HELP_STRING([--enable-doxygen-pdf],
    [Enable building Doxygen manual as PDF.]),
  [doxygen_as_pdf=$enableval], [doxygen_as_pdf=no])
AC_SUBST([doxygen_as_pdf])
AC_MSG_CHECKING([whether to build Doxygen as PDF])
AC_MSG_RESULT([$doxygen_as_pdf])

AC_ARG_ENABLE([gccwarnings],
  AS_HELP_STRING([--disable-gccwarnings], [Disable compiler warnings]),
  [gcc_warnings=$enableval], [gcc_warnings=yes])

AC_ARG_ENABLE([wextra],
  AS_HELP_STRING([--disable-wextra], [Disable extra compiler warnings]),
  [gcc_wextra=$enableval], [gcc_wextra=$gcc_warnings])

AC_ARG_ENABLE([werror],
  AS_HELP_STRING([--disable-werror], [Do not treat warnings as errors]),
  [gcc_werror=$enableval], [gcc_werror=$gcc_warnings])

# set default verbose options, overridden by following options
debug_usb_io=no
debug_usb_comms=no

AC_ARG_ENABLE([verbose],
  AS_HELP_STRING([--enable-verbose],
      [Enable verbose JTAG I/O messages (for debugging).]),
  [
  debug_usb_io=$enableval
  debug_usb_comms=$enableval
  ], [])

AC_ARG_ENABLE([verbose_usb_io],
  AS_HELP_STRING([--enable-verbose-usb-io],
      [Enable verbose USB I/O messages (for debugging)]),
  [debug_usb_io=$enableval], [])

AC_ARG_ENABLE([verbose_usb_comms],
  AS_HELP_STRING([--enable-verbose-usb-comms],
      [Enable verbose USB communication messages (for debugging)]),
  [debug_usb_comms=$enableval], [])

AC_MSG_CHECKING([whether to enable verbose USB I/O messages]);
AC_MSG_RESULT([$debug_usb_io])
AS_IF([test "x$debug_usb_io" = "xyes"], [
  AC_DEFINE([_DEBUG_USB_IO_],[1], [Print verbose USB I/O messages])
])

AC_MSG_CHECKING([whether to enable verbose USB communication messages]);
AC_MSG_RESULT([$debug_usb_comms])
AS_IF([test "x$debug_usb_comms" = "xyes"], [
  AC_DEFINE([_DEBUG_USB_COMMS_],[1], [Print verbose USB communication messages])
])

debug_malloc=no
AC_ARG_ENABLE([malloc_logging],
  AS_HELP_STRING([--enable-malloc-logging],
      [Include free space in logging messages (requires malloc.h).]),
  [debug_malloc=$enableval], [])

AC_MSG_CHECKING([whether to enable malloc free space logging]);
AC_MSG_RESULT([$debug_malloc])
AS_IF([test "x$debug_malloc" = "xyes"], [
  AC_DEFINE([_DEBUG_FREE_SPACE_],[1], [Include malloc free space in logging])
])

AC_ARG_ENABLE([dummy],
  AS_HELP_STRING([--enable-dummy], [Enable building the dummy port driver]),
  [build_dummy=$enableval], [build_dummy=no])

m4_define([AC_ARG_ADAPTERS], [
  m4_foreach([adapter], [$1],
	[AC_ARG_ENABLE(ADAPTER_OPT([adapter]),
		AS_HELP_STRING([--enable-ADAPTER_OPT([adapter])],
			[Enable building support for the ]ADAPTER_DESC([adapter])[ (default is $2)]),
		[], [ADAPTER_VAR([adapter])=$2])
  ])
])

AC_ARG_ADAPTERS([
  USB1_ADAPTERS,
  USB0_ADAPTERS,
  HIDAPI_ADAPTERS,
  HIDAPI_USB1_ADAPTERS,
  LIBFTDI_ADAPTERS,
  LIBJAYLINK_ADAPTERS
  ],[auto])

AC_ARG_ENABLE([parport],
  AS_HELP_STRING([--enable-parport], [Enable building the pc parallel port driver]),
  [build_parport=$enableval], [build_parport=no])

AC_ARG_ENABLE([parport_ppdev],
  AS_HELP_STRING([--disable-parport-ppdev],
      [Disable use of ppdev (/dev/parportN) for parport (for x86 only)]),
    [parport_use_ppdev=$enableval], [parport_use_ppdev=yes])

AC_ARG_ENABLE([parport_giveio],
    AS_HELP_STRING([--enable-parport-giveio],
      [Enable use of giveio for parport (for CygWin only)]),
    [parport_use_giveio=$enableval], [parport_use_giveio=])

AC_ARG_ENABLE([jtag_vpi],
  AS_HELP_STRING([--enable-jtag_vpi], [Enable building support for JTAG VPI]),
  [build_jtag_vpi=$enableval], [build_jtag_vpi=no])

AC_ARG_ENABLE([amtjtagaccel],
  AS_HELP_STRING([--enable-amtjtagaccel], [Enable building the Amontec JTAG-Accelerator driver]),
  [build_amtjtagaccel=$enableval], [build_amtjtagaccel=no])

AC_ARG_ENABLE([zy1000_master],
  AS_HELP_STRING([--enable-zy1000-master], [Use ZY1000 JTAG master registers]),
  [build_zy1000_master=$enableval], [build_zy1000_master=no])

AC_ARG_ENABLE([zy1000],
  AS_HELP_STRING([--enable-zy1000], [Enable ZY1000 interface]),
  [build_zy1000=$enableval], [build_zy1000=no])

AC_ARG_ENABLE([ioutil],
  AS_HELP_STRING([--enable-ioutil], [Enable ioutil functions - useful for standalone OpenOCD implementations]),
  [build_ioutil=$enableval], [build_ioutil=no])

AS_CASE(["${host_cpu}"],
  [arm*|aarch64], [
    AC_ARG_ENABLE([bcm2835gpio],
      AS_HELP_STRING([--enable-bcm2835gpio], [Enable building support for bitbanging on BCM2835 (as found in Raspberry Pi)]),
      [build_bcm2835gpio=$enableval], [build_bcm2835gpio=no])
    AC_ARG_ENABLE([imx_gpio],
      AS_HELP_STRING([--enable-imx_gpio], [Enable building support for bitbanging on NXP IMX processors]),
      [build_imx_gpio=$enableval], [build_imx_gpio=no])
  ],
  [
    build_bcm2835gpio=no
    build_imx_gpio=no
])

AS_CASE(["${host_cpu}"],
  [arm*], [
    AC_ARG_ENABLE([ep93xx],
      AS_HELP_STRING([--enable-ep93xx], [Enable building support for EP93xx based SBCs]),
      [build_ep93xx=$enableval], [build_ep93xx=no])

    AC_ARG_ENABLE([at91rm9200],
      AS_HELP_STRING([--enable-at91rm9200], [Enable building support for AT91RM9200 based SBCs]),
      [build_at91rm9200=$enableval], [build_at91rm9200=no])
  ],
  [
    build_ep93xx=no
    build_at91rm9200=no
])

AC_ARG_ENABLE([gw16012],
  AS_HELP_STRING([--enable-gw16012], [Enable building support for the Gateworks GW16012 JTAG Programmer]),
  [build_gw16012=$enableval], [build_gw16012=no])

AC_ARG_ENABLE([oocd_trace],
  AS_HELP_STRING([--enable-oocd_trace],
  [Enable building support for some prototype OpenOCD+trace ETM capture hardware]),
  [build_oocd_trace=$enableval], [build_oocd_trace=no])

AC_ARG_ENABLE([buspirate],
  AS_HELP_STRING([--enable-buspirate], [Enable building support for the Buspirate]),
  [build_buspirate=$enableval], [build_buspirate=no])

AC_ARG_ENABLE([sysfsgpio],
  AS_HELP_STRING([--enable-sysfsgpio], [Enable building support for programming driven via sysfs gpios.]),
  [build_sysfsgpio=$enableval], [build_sysfsgpio=no])

AC_ARG_ENABLE([xlnx_pcie_xvc],
  AS_HELP_STRING([--enable-xlnx-pcie-xvc], [Enable building support for Xilinx XVC/PCIe.]),
  [build_xlnx_pcie_xvc=$enableval], [build_xlnx_pcie_xvc=no])

AS_CASE([$host_os],
  [linux*], [],
  [
    AS_IF([test "x$build_sysfsgpio" = "xyes"], [
      AC_MSG_ERROR([sysfsgpio is only available on linux])
    ])

    AS_IF([test "x$build_xlnx_pcie_xvc" = "xyes"], [
      AC_MSG_ERROR([xlnx_pcie_xvc is only available on linux])
    ])
])

AC_ARG_ENABLE([minidriver_dummy],
  AS_HELP_STRING([--enable-minidriver-dummy], [Enable the dummy minidriver.]),
  [build_minidriver_dummy=$enableval], [build_minidriver_dummy=no])

AC_ARG_ENABLE([internal-jimtcl],
  AS_HELP_STRING([--disable-internal-jimtcl], [Disable building internal jimtcl]),
  [use_internal_jimtcl=$enableval], [use_internal_jimtcl=yes])

AC_ARG_ENABLE([internal-libjaylink],
  AS_HELP_STRING([--disable-internal-libjaylink],
  [Disable building internal libjaylink]),
  [use_internal_libjaylink=$enableval], [use_internal_libjaylink=yes])

AC_ARG_ENABLE([target64],
  AS_HELP_STRING([--disable-target64], [Disable 64-bit target address]),
    [build_target64=$enableval], [build_target64=yes])

build_minidriver=no
AC_MSG_CHECKING([whether to enable ZY1000 minidriver])
AS_IF([test "x$build_zy1000" = "xyes"], [
  AS_IF([test "x$build_minidriver" = "xyes"], [
    AC_MSG_ERROR([Multiple minidriver options have been enabled.])
  ])
  AC_DEFINE([HAVE_JTAG_MINIDRIVER_H], [1],
      [Define to 1 if you have the <jtag_minidriver.h> header file.])
  build_minidriver=yes
])
AC_MSG_RESULT([$build_zy1000])

AC_ARG_ENABLE([remote-bitbang],
  AS_HELP_STRING([--enable-remote-bitbang], [Enable building support for the Remote Bitbang jtag driver]),
  [build_remote_bitbang=$enableval], [build_remote_bitbang=no])

AC_MSG_CHECKING([whether to enable dummy minidriver])
AS_IF([test "x$build_minidriver_dummy" = "xyes"], [
  AS_IF([test "x$build_minidriver" = "xyes"], [
    AC_MSG_ERROR([Multiple minidriver options have been enabled.])
  ])
  build_minidriver=yes
  AC_DEFINE([BUILD_MINIDRIVER_DUMMY], [1], [Use the dummy minidriver.])
  AC_DEFINE([HAVE_JTAG_MINIDRIVER_H], [1],
      [Define to 1 if you have the <jtag_minidriver.h> header file.])
])
AC_MSG_RESULT([$build_minidriver_dummy])

AC_MSG_CHECKING([whether standard drivers can be built])
AS_IF([test "x$build_minidriver" = "xyes"], [
  AC_MSG_RESULT([no])
  AC_MSG_WARN([Using the minidriver disables all other drivers.])
  sleep 2
], [
  AC_MSG_RESULT([yes])
])

AS_CASE(["${host_cpu}"],
  [i?86|x86*], [],
  [
    AS_IF([test "x$parport_use_ppdev" = "xno"], [
      AC_MSG_WARN([--disable-parport-ppdev is not supported by the host CPU])
    ])
    parport_use_ppdev=yes
])

AS_CASE([$host],
  [*-cygwin*], [
    is_win32=yes
    parport_use_ppdev=no

    AC_COMPILE_IFELSE([AC_LANG_PROGRAM([], [[return __MINGW32__;]])],
      [is_mingw=yes],[is_mingw=no])
    AS_IF([test "x$is_mingw" = "xyes"], [
      AS_IF([test "x$parport_use_giveio" = "xno"], [
        AC_MSG_WARN([--disable-parport-giveio is not supported by MinGW32 hosts])
      ])
      parport_use_giveio=yes
      is_cygwin=no
    ], [
      is_cygwin=yes
      # sys/io.h needed under cygwin for parport access
      AS_IF([test "x$build_parport" = "xyes"], [
        AC_CHECK_HEADERS([sys/io.h],[],AC_MSG_ERROR([Please install the cygwin ioperm package]))
      ])
    ])
  ],
  [*-mingw* | *-msys*], [
    is_mingw=yes
    is_win32=yes
    parport_use_ppdev=no

    AS_IF([test "x$parport_use_giveio" = "xno"], [
      AC_MSG_WARN([--disable-parport-giveio is not supported by MinGW32 hosts])
    ])
    parport_use_giveio=yes

    AS_IF([test "x$build_buspirate" = "xyes"], [
      AC_MSG_ERROR([buspirate currently not supported by MinGW32 hosts])
    ])

    AC_SUBST([HOST_CPPFLAGS], [-D__USE_MINGW_ANSI_STDIO])
  ],
  [*darwin*], [
    is_darwin=yes

    AS_IF([test "x$parport_use_giveio" = "xyes"], [
      AC_MSG_WARN([--enable-parport-giveio cannot be used by Darwin hosts])
    ])
    parport_use_giveio=no
  ],
  [
    AS_IF([test "x$parport_use_giveio" = "xyes"], [
      AC_MSG_WARN([--enable-parport-giveio cannot be used by ]$host[ hosts])
    ])
    parport_use_giveio=no
])

AS_IF([test "x$is_cygwin" = "xyes"], [
    AC_DEFINE([IS_CYGWIN], [1], [1 if building for Cygwin.])
], [
    AC_DEFINE([IS_CYGWIN], [0], [0 if not building for Cygwin.])
])

AS_IF([test "x$is_mingw" = "xyes"], [
    AC_DEFINE([IS_MINGW], [1], [1 if building for Mingw.])
], [
    AC_DEFINE([IS_MINGW], [0], [0 if not building for Mingw.])
])

AS_IF([test "x$is_win32" = "xyes"], [
    AC_DEFINE([IS_WIN32], [1], [1 if building for Win32.])
], [
    AC_DEFINE([IS_WIN32], [0], [0 if not building for Win32.])
])

AS_IF([test "x$is_darwin" = "xyes"], [
    AC_DEFINE([IS_DARWIN], [1], [1 if building for Darwin.])
], [
    AC_DEFINE([IS_DARWIN], [0], [0 if not building for Darwin.])
])

AS_IF([test "x$build_parport" = "xyes"], [
  build_bitbang=yes
  AC_DEFINE([BUILD_PARPORT], [1], [1 if you want parport.])
], [
  AC_DEFINE([BUILD_PARPORT], [0], [0 if you don't want parport.])
])

AS_IF([test "x$build_dummy" = "xyes"], [
  build_bitbang=yes
  AC_DEFINE([BUILD_DUMMY], [1], [1 if you want dummy driver.])
], [
  AC_DEFINE([BUILD_DUMMY], [0], [0 if you don't want dummy driver.])
])

AS_IF([test "x$build_ep93xx" = "xyes"], [
  build_bitbang=yes
  AC_DEFINE([BUILD_EP93XX], [1], [1 if you want ep93xx.])
], [
  AC_DEFINE([BUILD_EP93XX], [0], [0 if you don't want ep93xx.])
])

AS_IF([test "x$build_zy1000" = "xyes"], [
  AC_DEFINE([BUILD_ZY1000], [1], [1 if you want ZY1000.])
], [
  AC_DEFINE([BUILD_ZY1000], [0], [0 if you don't want ZY1000.])
])

AS_IF([test "x$build_zy1000_master" = "xyes"], [
  AC_DEFINE([BUILD_ZY1000_MASTER], [1], [1 if you want ZY1000 JTAG master registers.])
], [
  AC_DEFINE([BUILD_ZY1000_MASTER], [0], [0 if you don't want ZY1000 JTAG master registers.])
])

AS_IF([test "x$build_at91rm9200" = "xyes"], [
  build_bitbang=yes
  AC_DEFINE([BUILD_AT91RM9200], [1], [1 if you want at91rm9200.])
], [
  AC_DEFINE([BUILD_AT91RM9200], [0], [0 if you don't want at91rm9200.])
])

AS_IF([test "x$build_bcm2835gpio" = "xyes"], [
  build_bitbang=yes
  AC_DEFINE([BUILD_BCM2835GPIO], [1], [1 if you want bcm2835gpio.])
], [
  AC_DEFINE([BUILD_BCM2835GPIO], [0], [0 if you don't want bcm2835gpio.])
])

AS_IF([test "x$build_imx_gpio" = "xyes"], [
  build_bitbang=yes
  AC_DEFINE([BUILD_IMX_GPIO], [1], [1 if you want imx_gpio.])
], [
  AC_DEFINE([BUILD_IMX_GPIO], [0], [0 if you don't want imx_gpio.])
])

AS_IF([test "x$parport_use_ppdev" = "xyes"], [
  AC_DEFINE([PARPORT_USE_PPDEV], [1], [1 if you want parport to use ppdev.])
], [
  AC_DEFINE([PARPORT_USE_PPDEV], [0], [0 if you don't want parport to use ppdev.])
])

AS_IF([test "x$parport_use_giveio" = "xyes"], [
  AC_DEFINE([PARPORT_USE_GIVEIO], [1], [1 if you want parport to use giveio.])
], [
  AC_DEFINE([PARPORT_USE_GIVEIO], [0], [0 if you don't want parport to use giveio.])
])

AS_IF([test "x$build_jtag_vpi" = "xyes"], [
  AC_DEFINE([BUILD_JTAG_VPI], [1], [1 if you want JTAG VPI.])
], [
  AC_DEFINE([BUILD_JTAG_VPI], [0], [0 if you don't want JTAG VPI.])
])

AS_IF([test "x$build_amtjtagaccel" = "xyes"], [
  AC_DEFINE([BUILD_AMTJTAGACCEL], [1], [1 if you want the Amontec JTAG-Accelerator driver.])
], [
  AC_DEFINE([BUILD_AMTJTAGACCEL], [0], [0 if you don't want the Amontec JTAG-Accelerator driver.])
])

AS_IF([test "x$build_gw16012" = "xyes"], [
  AC_DEFINE([BUILD_GW16012], [1], [1 if you want the Gateworks GW16012 driver.])
], [
  AC_DEFINE([BUILD_GW16012], [0], [0 if you don't want the Gateworks GW16012 driver.])
])

AS_IF([test "x$build_oocd_trace" = "xyes"], [
  AC_DEFINE([BUILD_OOCD_TRACE], [1], [1 if you want the OpenOCD+trace ETM capture driver.])
], [
  AC_DEFINE([BUILD_OOCD_TRACE], [0], [0 if you don't want the OpenOCD+trace ETM capture driver.])
])

AS_IF([test "x$build_buspirate" = "xyes"], [
  AC_DEFINE([BUILD_BUSPIRATE], [1], [1 if you want the Buspirate JTAG driver.])
], [
  AC_DEFINE([BUILD_BUSPIRATE], [0], [0 if you don't want the Buspirate JTAG driver.])
])

AS_IF([test "x$use_internal_jimtcl" = "xyes"], [
  AS_IF([test -f "$srcdir/jimtcl/configure.ac"], [
    AX_CONFIG_SUBDIR_OPTION([jimtcl], [--disable-install-jim])
  ], [
    AC_MSG_ERROR([jimtcl not found, run git submodule init and git submodule update.])
  ])
])

AS_IF([test "x$build_remote_bitbang" = "xyes"], [
  build_bitbang=yes
  AC_DEFINE([BUILD_REMOTE_BITBANG], [1], [1 if you want the Remote Bitbang JTAG driver.])
], [
  AC_DEFINE([BUILD_REMOTE_BITBANG], [0], [0 if you don't want the Remote Bitbang JTAG driver.])
])

AS_IF([test "x$build_sysfsgpio" = "xyes"], [
  build_bitbang=yes
  AC_DEFINE([BUILD_SYSFSGPIO], [1], [1 if you want the SysfsGPIO driver.])
], [
  AC_DEFINE([BUILD_SYSFSGPIO], [0], [0 if you don't want SysfsGPIO driver.])
])

AS_IF([test "x$build_xlnx_pcie_xvc" = "xyes"], [
  build_xlnx_pcie_xvc=yes
  AC_DEFINE([BUILD_XLNX_PCIE_XVC], [1], [1 if you want the Xilinx XVC/PCIe driver.])
], [
  AC_DEFINE([BUILD_XLNX_PCIE_XVC], [0], [0 if you don't want Xilinx XVC/PCIe driver.])
])

AS_IF([test "x$build_target64" = "xyes"], [
  AC_DEFINE([BUILD_TARGET64], [1], [1 if you want 64-bit addresses.])
], [
  AC_DEFINE([BUILD_TARGET64], [0], [0 if you don't want 64-bit addresses.])
])


PKG_CHECK_MODULES([LIBUSB1], [libusb-1.0], [
	use_libusb1=yes
	AC_DEFINE([HAVE_LIBUSB1], [1], [Define if you have libusb-1.x])
	PKG_CHECK_EXISTS([libusb-1.0 >= 1.0.9],
		[AC_DEFINE([HAVE_LIBUSB_ERROR_NAME], [1], [Define if your libusb has libusb_error_name()])],
		[AC_MSG_WARN([libusb-1.x older than 1.0.9 detected, consider updating])])
	LIBUSB1_CFLAGS=`echo $LIBUSB1_CFLAGS | sed 's/-I/-isystem /'`
	AC_MSG_NOTICE([libusb-1.0 header bug workaround: LIBUSB1_CFLAGS changed to "$LIBUSB1_CFLAGS"])
	PKG_CHECK_EXISTS([libusb-1.0 >= 1.0.16],
		[AC_DEFINE([HAVE_LIBUSB_GET_PORT_NUMBERS], [1], [Define if your libusb has libusb_get_port_numbers()])])
  ], [
	use_libusb1=no
	AC_MSG_WARN([libusb-1.x not found, trying legacy libusb-0.1 as a fallback; consider installing libusb-1.x instead])
])

PKG_CHECK_MODULES([LIBUSB0], [libusb], [use_libusb0=yes], [use_libusb0=no])

for hidapi_lib in hidapi hidapi-hidraw hidapi-libusb; do
	PKG_CHECK_MODULES([HIDAPI],[$hidapi_lib],[
		use_hidapi=yes
		break
	],[
		use_hidapi=no
	])
done

PKG_CHECK_MODULES([LIBFTDI], [libftdi1], [use_libftdi=yes], [
	PKG_CHECK_MODULES([LIBFTDI], [libftdi], [use_libftdi=yes], [use_libftdi=no])
])

PKG_CHECK_MODULES([LIBJAYLINK], [libjaylink >= 0.2],
	[use_libjaylink=yes], [use_libjaylink=no])

m4_define([PROCESS_ADAPTERS], [
  m4_foreach([adapter], [$1], [
	AS_IF([test "x$build_zy1000" = "xyes"], [
		ADAPTER_VAR([adapter])=no
	])
	AS_IF([test $2], [
		AS_IF([test "x$ADAPTER_VAR([adapter])" != "xno"], [
			AC_DEFINE([BUILD_]ADAPTER_SYM([adapter]), [1], [1 if you want the ]ADAPTER_DESC([adapter]).)
		], [
			AC_DEFINE([BUILD_]ADAPTER_SYM([adapter]), [0], [0 if you do not want the ]ADAPTER_DESC([adapter]).)
		])
	], [
		AS_IF([test "x$ADAPTER_VAR([adapter])" = "xyes"], [
			AC_MSG_ERROR([$3 is required for the ADAPTER_DESC([adapter])])
		])
		ADAPTER_VAR([adapter])=no
	])
	AM_CONDITIONAL(ADAPTER_SYM([adapter]), [test "x$ADAPTER_VAR([adapter])" != "xno"])
  ])
])

PROCESS_ADAPTERS([USB1_ADAPTERS], ["x$use_libusb1" = "xyes"], [libusb-1.x])
PROCESS_ADAPTERS([USB0_ADAPTERS], ["x$use_libusb0" = "xyes"], [libusb-0.1])
PROCESS_ADAPTERS([HIDAPI_ADAPTERS], ["x$use_hidapi" = "xyes"], [hidapi])
PROCESS_ADAPTERS([HIDAPI_USB1_ADAPTERS], ["x$use_hidapi" = "xyes" -a "x$use_libusb1" = "xyes"], [hidapi and libusb-1.x])
PROCESS_ADAPTERS([LIBFTDI_ADAPTERS], ["x$use_libftdi" = "xyes"], [libftdi])
PROCESS_ADAPTERS([LIBJAYLINK_ADAPTERS], ["x$use_internal_libjaylink" = "xyes" -o "x$use_libjaylink" = "xyes"], [libjaylink-0.2])

AS_IF([test "x$build_openjtag" = "xyes"], [
  AS_IF([test "x$use_libusb1" != "xyes" -a "x$use_libusb0" != "xyes"], [
    AC_MSG_ERROR([libusb-1.x or libusb-0.1 is required for the OpenJTAG Programmer])
    build_openjtag=no
  ])
])

AS_IF([test "x$enable_stlink" != "xno" -o "x$enable_ti_icdi" != "xno"], [
	AC_DEFINE([BUILD_HLADAPTER], [1], [1 if you want the High Level JTAG driver.])
], [
	AC_DEFINE([BUILD_HLADAPTER], [0], [0 if you want the High Level JTAG driver.])
])
AM_CONDITIONAL([HLADAPTER], [test "x$enable_stlink" != "xno" -o "x$enable_ti_icdi" != "xno"])

AS_IF([test "x$enable_jlink" != "xno"], [
  AS_IF([test "x$use_internal_libjaylink" = "xyes"], [
    AS_IF([test -f "$srcdir/src/jtag/drivers/libjaylink/configure.ac"], [
      AX_CONFIG_SUBDIR_OPTION([src/jtag/drivers/libjaylink],
		[--enable-subproject-build])
    ], [
      AC_MSG_ERROR([Internal libjaylink not found, run either 'git submodule init' and 'git submodule update' or disable internal libjaylink with --disable-internal-libjaylink.])
    ])
  ])
])

# Presto needs the bitq module
AS_IF([test "x$enable_presto" != "xno"], [
  build_bitq=yes
])

AM_CONDITIONAL([RELEASE], [test "x$build_release" = "xyes"])
AM_CONDITIONAL([PARPORT], [test "x$build_parport" = "xyes"])
AM_CONDITIONAL([DUMMY], [test "x$build_dummy" = "xyes"])
AM_CONDITIONAL([GIVEIO], [test "x$parport_use_giveio" = "xyes"])
AM_CONDITIONAL([EP93XX], [test "x$build_ep93xx" = "xyes"])
AM_CONDITIONAL([ZY1000], [test "x$build_zy1000" = "xyes"])
AM_CONDITIONAL([ZY1000_MASTER], [test "x$build_zy1000_master" = "xyes"])
AM_CONDITIONAL([IOUTIL], [test "x$build_ioutil" = "xyes"])
AM_CONDITIONAL([AT91RM9200], [test "x$build_at91rm9200" = "xyes"])
AM_CONDITIONAL([BCM2835GPIO], [test "x$build_bcm2835gpio" = "xyes"])
AM_CONDITIONAL([IMX_GPIO], [test "x$build_imx_gpio" = "xyes"])
AM_CONDITIONAL([BITBANG], [test "x$build_bitbang" = "xyes"])
AM_CONDITIONAL([JTAG_VPI], [test "x$build_jtag_vpi" = "xyes" -o "x$build_jtag_vpi" = "xyes"])
AM_CONDITIONAL([USB_BLASTER_DRIVER], [test "x$enable_usb_blaster" != "xno" -o "x$enable_usb_blaster_2" != "xno"])
AM_CONDITIONAL([AMTJTAGACCEL], [test "x$build_amtjtagaccel" = "xyes"])
AM_CONDITIONAL([GW16012], [test "x$build_gw16012" = "xyes"])
AM_CONDITIONAL([OOCD_TRACE], [test "x$build_oocd_trace" = "xyes"])
AM_CONDITIONAL([REMOTE_BITBANG], [test "x$build_remote_bitbang" = "xyes"])
AM_CONDITIONAL([BUSPIRATE], [test "x$build_buspirate" = "xyes"])
AM_CONDITIONAL([SYSFSGPIO], [test "x$build_sysfsgpio" = "xyes"])
AM_CONDITIONAL([XLNX_PCIE_XVC], [test "x$build_xlnx_pcie_xvc" = "xyes"])
AM_CONDITIONAL([USE_LIBUSB0], [test "x$use_libusb0" = "xyes"])
AM_CONDITIONAL([USE_LIBUSB1], [test "x$use_libusb1" = "xyes"])
AM_CONDITIONAL([IS_CYGWIN], [test "x$is_cygwin" = "xyes"])
AM_CONDITIONAL([IS_MINGW], [test "x$is_mingw" = "xyes"])
AM_CONDITIONAL([IS_WIN32], [test "x$is_win32" = "xyes"])
AM_CONDITIONAL([IS_DARWIN], [test "x$is_darwin" = "xyes"])
AM_CONDITIONAL([BITQ], [test "x$build_bitq" = "xyes"])
AM_CONDITIONAL([USE_LIBFTDI], [test "x$use_libftdi" = "xyes"])
AM_CONDITIONAL([USE_HIDAPI], [test "x$use_hidapi" = "xyes"])
AM_CONDITIONAL([USE_LIBJAYLINK], [test "x$use_libjaylink" = "xyes"])
AM_CONDITIONAL([TARGET64], [test "x$build_target64" = "xyes"])

AM_CONDITIONAL([MINIDRIVER], [test "x$build_minidriver" = "xyes"])
AM_CONDITIONAL([MINIDRIVER_DUMMY], [test "x$build_minidriver_dummy" = "xyes"])

AM_CONDITIONAL([INTERNAL_JIMTCL], [test "x$use_internal_jimtcl" = "xyes"])
AM_CONDITIONAL([INTERNAL_LIBJAYLINK], [test "x$use_internal_libjaylink" = "xyes"])

# Look for environ alternatives.  Possibility #1: is environ in unistd.h or stdlib.h?
AC_MSG_CHECKING([for environ in unistd.h and stdlib.h])
AC_COMPILE_IFELSE([AC_LANG_PROGRAM([[
#define _GNU_SOURCE
#include <unistd.h>
#include <stdlib.h>
  ]], [[char **ep = environ;]]
  )], [
    AC_MSG_RESULT([yes])
    has_environ=yes
  ], [
    AC_MSG_RESULT([no])

    # Possibility #2: can environ be found in an available library?
    AC_MSG_CHECKING([for extern environ])
    AC_LINK_IFELSE([AC_LANG_PROGRAM([[
    extern char **environ;
    ]], [[char **ep = environ;]]
      )], [
        AC_DEFINE(NEED_ENVIRON_EXTERN, [1], [Must declare 'environ' to use it.])
        has_environ=yes
      ], [
        has_environ=no
      ])
    AC_MSG_RESULT([${has_environ}])
  ])

AS_IF([test "x${has_environ}" != "xyes" ], [
  AC_MSG_FAILURE([Could not find 'environ' in unistd.h or available libraries.])
])

AC_DEFINE([_GNU_SOURCE],[1],[Use GNU C library extensions (e.g. stdndup).])

# set default gcc warnings
GCC_WARNINGS="-Wall -Wstrict-prototypes -Wformat-security -Wshadow"
AS_IF([test "x${gcc_wextra}" = "xyes"], [
  GCC_WARNINGS="${GCC_WARNINGS} -Wextra -Wno-unused-parameter"
  GCC_WARNINGS="${GCC_WARNINGS} -Wbad-function-cast"
  GCC_WARNINGS="${GCC_WARNINGS} -Wcast-align"
  GCC_WARNINGS="${GCC_WARNINGS} -Wredundant-decls"
])
AS_IF([test "x${gcc_werror}" = "xyes"], [
  GCC_WARNINGS="${GCC_WARNINGS} -Werror"
])

# override default gcc cflags
AS_IF([test "x$gcc_warnings" = "xyes"], [
  AC_SUBST([GCC_WARNINGS], [$GCC_WARNINGS])
])

AC_CONFIG_FILES([
  Makefile
])
AC_OUTPUT

echo
echo
echo OpenOCD configuration summary
echo --------------------------------------------------
m4_foreach([adapter], [USB1_ADAPTERS, USB0_ADAPTERS,
	HIDAPI_ADAPTERS, HIDAPI_USB1_ADAPTERS, LIBFTDI_ADAPTERS,
	LIBJAYLINK_ADAPTERS, PCIE_ADAPTERS],
	[s=m4_format(["%-40s"], ADAPTER_DESC([adapter]))
	AS_CASE([$ADAPTER_VAR([adapter])],
		[auto], [
			echo "$s"yes '(auto)'
		],
		[yes], [
			echo "$s"yes
		],
		[no], [
			echo "$s"no
	])
])
echo

AS_IF([test "x$build_oocd_trace" = "xyes"], [
  echo 'WARNING! Deprecated configure option (--enable-oocd_trace)'
  echo 'The oocd_trace driver is deprecated and will be removed in the next release.'
  echo 'If you regularly use this driver, please report to the OpenOCD Mailing List.'
  echo
])

AS_IF([test "x$build_zy1000" = "xyes" -o "x$build_zy1000_master" = "xyes"], [
  echo 'WARNING! Deprecated configure option (--enable-zy1000, --enable-zy1000-master)'
  echo 'Support for the ZY1000 platform is deprecated and will be removed in the next'
  echo 'release. If you regularly use this platform, please report to the OpenOCD'
  echo 'Mailing List.'
  echo
])

AS_IF([test "x$build_ioutil" = "xyes"], [
  echo 'WARNING! Deprecated configure option (--enable-ioutil)'
  echo 'Support for the ioutil functions is deprecated and will be removed in the next'
  echo 'release. If you regularly depend on this functionality, please report to the'
  echo 'OpenOCD Mailing List.'
  echo
])<|MERGE_RESOLUTION|>--- conflicted
+++ resolved
@@ -117,14 +117,8 @@
 	[[ft232r], [Bitbang mode of FT232R based devices], [FT232R]],
 	[[vsllink], [Versaloon-Link JTAG Programmer], [VSLLINK]],
 	[[xds110], [TI XDS110 Debug Probe], [XDS110]],
-<<<<<<< HEAD
-	[[dirtyjtag], [DirtyJTAG], [DIRTYJTAG]]])
-
-m4_define([USB_ADAPTERS],
-	[[[osbdm], [OSBDM (JTAG only) Programmer], [OSBDM]],
-=======
+	[[dirtyjtag], [DirtyJTAG], [DIRTYJTAG]],
 	[[osbdm], [OSBDM (JTAG only) Programmer], [OSBDM]],
->>>>>>> 82a5c55d
 	[[opendous], [eStick/opendous JTAG Programmer], [OPENDOUS]],
 	[[aice], [Andes JTAG Programmer], [AICE]]])
 
